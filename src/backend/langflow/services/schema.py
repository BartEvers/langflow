--- conflicted
+++ resolved
@@ -14,9 +14,6 @@
     CHAT_SERVICE = "chat_service"
     SESSION_SERVICE = "session_service"
     TASK_SERVICE = "task_service"
-<<<<<<< HEAD
     PLUGIN_SERVICE = "plugin_service"
-=======
     STORE_SERVICE = "store_service"
-    CREDENTIAL_SERVICE = "credential_service"
->>>>>>> f6320d6e
+    CREDENTIAL_SERVICE = "credential_service"