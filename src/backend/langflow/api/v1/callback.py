--- conflicted
+++ resolved
@@ -3,20 +3,15 @@
 from uuid import UUID
 
 from langchain.schema import AgentAction, AgentFinish
-<<<<<<< HEAD
-=======
-from langchain_core.callbacks.base import AsyncCallbackHandler, BaseCallbackHandler
->>>>>>> 8e1ff4b3
+from langchain_core.callbacks.base import (AsyncCallbackHandler,
+                                           BaseCallbackHandler)
 from langflow.api.v1.schemas import ChatResponse, PromptResponse
 from langflow.services.deps import get_chat_service
 from langflow.utils.util import remove_ansi_escape_codes
 from loguru import logger
-<<<<<<< HEAD
 
 if TYPE_CHECKING:
     from langflow.services.socket.service import SocketIOService
-=======
->>>>>>> 8e1ff4b3
 
 
 class AsyncStreamingLLMCallbackHandler(AsyncCallbackHandler):
