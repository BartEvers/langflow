import { InfinityIcon } from "lucide-react";
import { forwardRef } from "react";

<<<<<<< HEAD
const GradientSparkles = forwardRef<SVGSVGElement, React.PropsWithChildren<{}>>(
  (props, ref) => {
    return (
      <>
        <svg width="0" height="0" style={{ position: "absolute" }}>
          <defs>
            <linearGradient id="grad1" x1="0%" y1="0%" x2="100%" y2="0%">
              <stop className="gradient-start" offset="0%" />
              <stop className="gradient-end" offset="100%" />
            </linearGradient>
          </defs>
        </svg>
        <InfinityIcon stroke="url(#grad1)" ref={ref} {...props} />
      </>
    );
  }
);

export default GradientSparkles;
=======
export const GradientSparkles = forwardRef<
  SVGSVGElement,
  React.PropsWithChildren<{}>
>((props, ref) => {
  return (
    <>
      <svg width="0" height="0" style={{ position: "absolute" }}>
        <defs>
          <linearGradient id="grad1" x1="0%" y1="0%" x2="100%" y2="0%">
            <stop className="gradient-start" offset="0%" />
            <stop className="gradient-end" offset="100%" />
          </linearGradient>
        </defs>
      </svg>
      <InfinityIcon stroke="url(#grad1)" ref={ref} {...props} />
    </>
  );
});
>>>>>>> 82ad4584
<|MERGE_RESOLUTION|>--- conflicted
+++ resolved
@@ -1,27 +1,6 @@
 import { InfinityIcon } from "lucide-react";
 import { forwardRef } from "react";
 
-<<<<<<< HEAD
-const GradientSparkles = forwardRef<SVGSVGElement, React.PropsWithChildren<{}>>(
-  (props, ref) => {
-    return (
-      <>
-        <svg width="0" height="0" style={{ position: "absolute" }}>
-          <defs>
-            <linearGradient id="grad1" x1="0%" y1="0%" x2="100%" y2="0%">
-              <stop className="gradient-start" offset="0%" />
-              <stop className="gradient-end" offset="100%" />
-            </linearGradient>
-          </defs>
-        </svg>
-        <InfinityIcon stroke="url(#grad1)" ref={ref} {...props} />
-      </>
-    );
-  }
-);
-
-export default GradientSparkles;
-=======
 export const GradientSparkles = forwardRef<
   SVGSVGElement,
   React.PropsWithChildren<{}>
@@ -39,5 +18,4 @@
       <InfinityIcon stroke="url(#grad1)" ref={ref} {...props} />
     </>
   );
-});
->>>>>>> 82ad4584
+});