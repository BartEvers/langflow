import {
  AlertCircle,
  ArrowBigUp,
  ArrowLeft,
  ArrowUpToLine,
  Bell,
  Binary,
  Blocks,
  BookMarked,
  BookmarkPlus,
  Bot,
  Boxes,
  Braces,
  BrainCircuit,
  Check,
  CheckCircle2,
  ChevronDown,
  ChevronLeft,
  ChevronRight,
  ChevronRightSquare,
  ChevronUp,
  ChevronsLeft,
  ChevronsRight,
  ChevronsUpDown,
  ChevronsUpDownIcon,
  Circle,
  CircleDot,
  Clipboard,
  Code,
  Code2,
  Combine,
  Command,
  Compass,
  Copy,
  Cpu,
  Database,
  Delete,
  Dot,
  Download,
  DownloadCloud,
  Edit,
  Eraser,
  ExternalLink,
  Eye,
  EyeOff,
  File,
  FileClock,
  FileDown,
  FileSearch,
  FileSearch2,
  FileSliders,
  FileText,
  FileType2,
  FileUp,
  FlaskConical,
  ScanEye,
  FolderIcon,
  FolderPlus,
  FolderPlusIcon,
  FormInput,
  Forward,
  Gift,
  GitBranchPlus,
  GitFork,
  GithubIcon,
  Globe,
  Group,
  Hammer,
  Heart,
  HelpCircle,
  Home,
  Info,
  Key,
  Keyboard,
  Laptop2,
  Layers,
  Link,
  Loader2,
  Lock,
  LogIn,
  LucideSend,
  Maximize2,
  Menu,
  MessageCircle,
  MessageSquare,
  MessageSquareMore,
  MessagesSquare,
  Minimize2,
  Minus,
  MoonIcon,
  MoreHorizontal,
  Network,
  Package2,
  Palette,
  Paperclip,
  Pencil,
  PencilLine,
  Pin,
  Play,
  Plus,
  PlusCircle,
  PlusSquare,
  PocketKnife,
  Redo,
  RefreshCcw,
  Repeat,
  RotateCcw,
  Save,
  SaveAll,
  Scissors,
  ScreenShare,
  ScrollText,
  Search,
  Settings,
  Settings2,
  Share,
  Share2,
  Shield,
  Sliders,
  SlidersHorizontal,
  Snowflake,
  Sparkles,
  Square,
  SquarePen,
  Store,
  SunIcon,
  TerminalIcon,
  TerminalSquare,
  TextCursorInput,
  TextSearch,
  ToyBrick,
  Trash2,
  Type,
  Undo,
  Ungroup,
  Unplug,
  Upload,
  User,
  UserCog2,
  UserMinus2,
  UserPlus2,
  Users2,
  Variable,
  Wand2,
  Workflow,
  X,
  XCircle,
  Zap,
  RotateCcw,
  Settings,
} from "lucide-react";
import { FaApple, FaDiscord, FaGithub } from "react-icons/fa";
import { AWSIcon } from "../icons/AWS";
import { AirbyteIcon } from "../icons/Airbyte";
import { AnthropicIcon } from "../icons/Anthropic";
import { AstraDBIcon } from "../icons/AstraDB";
import { AzureIcon } from "../icons/Azure";
import { BingIcon } from "../icons/Bing";
import { BotMessageSquareIcon } from "../icons/BotMessageSquare";
import { ChromaIcon } from "../icons/ChromaIcon";
import { CohereIcon } from "../icons/Cohere";
import { CouchbaseIcon } from "../icons/Couchbase";
import { ElasticsearchIcon } from "../icons/ElasticsearchStore";
import { EvernoteIcon } from "../icons/Evernote";
import { FBIcon } from "../icons/FacebookMessenger";
import { GitBookIcon } from "../icons/GitBook";
import { GoogleIcon } from "../icons/Google";
import { GoogleGenerativeAIIcon } from "../icons/GoogleGenerativeAI";
import {
  GradientInfinity,
  GradientSave,
  GradientUngroup,
} from "../icons/GradientSparkles";
import { GroqIcon } from "../icons/Groq";
import { HuggingFaceIcon } from "../icons/HuggingFace";
import { IFixIcon } from "../icons/IFixIt";
import { MetaIcon } from "../icons/Meta";
import { MidjourneyIcon } from "../icons/Midjorney";
import { MongoDBIcon } from "../icons/MongoDB";
import { NotionIcon } from "../icons/Notion";
import { OllamaIcon } from "../icons/Ollama";
import { OpenAiIcon } from "../icons/OpenAi";
import { PineconeIcon } from "../icons/Pinecone";
import { PostgresIcon } from "../icons/Postgres";
import { PythonIcon } from "../icons/Python";
import { QDrantIcon } from "../icons/QDrant";
import { QianFanChatIcon } from "../icons/QianFanChat";
import { RedisIcon } from "../icons/Redis";
import { SearxIcon } from "../icons/Searx";
import { ShareIcon } from "../icons/Share";
import { Share2Icon } from "../icons/Share2";
import SvgSlackIcon from "../icons/Slack/SlackIcon";
import { Streamlit } from "../icons/Streamlit";
import { VectaraIcon } from "../icons/VectaraIcon";
import { VertexAIIcon } from "../icons/VertexAI";
import { WeaviateIcon } from "../icons/Weaviate";
import SvgWikipedia from "../icons/Wikipedia/Wikipedia";
import SvgWolfram from "../icons/Wolfram/Wolfram";
import { HackerNewsIcon } from "../icons/hackerNews";
import { SupabaseIcon } from "../icons/supabase";
import { iconsType } from "../types/components";

export const gradients = [
  "bg-gradient-to-br from-gray-800 via-rose-700 to-violet-900",
  "bg-gradient-to-br from-green-200 via-green-300 to-blue-500",
  "bg-gradient-to-br from-yellow-200 via-yellow-400 to-yellow-700",
  "bg-gradient-to-br from-green-200 via-green-400 to-purple-700",
  "bg-gradient-to-br from-blue-100 via-blue-300 to-blue-500",
  "bg-gradient-to-br from-purple-400 to-yellow-400",
  "bg-gradient-to-br from-red-800 via-yellow-600 to-yellow-500",
  "bg-gradient-to-br from-blue-300 via-green-200 to-yellow-300",
  "bg-gradient-to-br from-blue-700 via-blue-800 to-gray-900",
  "bg-gradient-to-br from-green-300 to-purple-400",
  "bg-gradient-to-br from-yellow-200 via-pink-200 to-pink-400",
  "bg-gradient-to-br from-green-500 to-green-700",
  "bg-gradient-to-br from-rose-400 via-fuchsia-500 to-indigo-500",
  "bg-gradient-to-br from-sky-400 to-blue-500",
  "bg-gradient-to-br from-green-200 via-green-400 to-green-500",
  "bg-gradient-to-br from-red-400 via-gray-300 to-blue-500",
  "bg-gradient-to-br from-gray-900 to-gray-600 bg-gradient-to-r",
  "bg-gradient-to-br from-rose-500 via-red-400 to-red-500",
  "bg-gradient-to-br from-fuchsia-600 to-pink-600",
  "bg-gradient-to-br from-emerald-500 to-lime-600",
  "bg-gradient-to-br from-rose-500 to-indigo-700",
  "bg-gradient-to-br bg-gradient-to-tr from-violet-500 to-orange-300",
  "bg-gradient-to-br from-gray-900 via-purple-900 to-violet-600",
  "bg-gradient-to-br from-yellow-200 via-red-500 to-fuchsia-500",
  "bg-gradient-to-br from-sky-400 to-indigo-900",
  "bg-gradient-to-br from-amber-200 via-violet-600 to-sky-900",
  "bg-gradient-to-br from-amber-700 via-orange-300 to-rose-800",
  "bg-gradient-to-br from-gray-300 via-fuchsia-600 to-orange-600",
  "bg-gradient-to-br from-fuchsia-500 via-red-600 to-orange-400",
  "bg-gradient-to-br from-sky-400 via-rose-400 to-lime-400",
  "bg-gradient-to-br from-lime-600 via-yellow-300 to-red-600",
];

export const nodeColors: { [char: string]: string } = {
  inputs: "#10B981",
  outputs: "#AA2411",
  data: "#4367BF",
  prompts: "#4367BF",
  models: "#6344BE",
  model_specs: "#6344BE",
  chains: "#FE7500",
  Document: "#7AAE42",
  list: "#9AAE42",
  agents: "#903BBE",
  tools: "#FF3434",
  memories: "#F5B85A",
  saved_components: "#a5B85A",
  advanced: "#000000",
  chat: "#198BF6",
  thought: "#272541",
  embeddings: "#42BAA7",
  documentloaders: "#7AAE42",
  vectorstores: "#AA8742",
  vectorsearch: "#AA8742",
  textsplitters: "#B47CB5",
  toolkits: "#DB2C2C",
  wrappers: "#E6277A",
  helpers: "#31A3CC",
  experimental: "#E6277A",
  langchain_utilities: "#31A3CC",
  output_parsers: "#E6A627",
  str: "#31a3cc",
  Text: "#31a3cc",
  retrievers: "#e6b25a",
  unknown: "#9CA3AF",
  custom_components: "#ab11ab",
  Records: "#31a3cc",
  Record: "#31a3cc",
};

export const nodeNames: { [char: string]: string } = {
  inputs: "Inputs",
  outputs: "Outputs",
  data: "Data",
  prompts: "Prompts",
  models: "Models",
  model_specs: "Model Specs",
  chains: "Chains",
  agents: "Agents",
  tools: "Tools",
  memories: "Memories",
  saved_components: "Saved",
  advanced: "Advanced",
  chat: "Chat",
  embeddings: "Embeddings",
  documentloaders: "Loaders",
  vectorstores: "Vector Stores",
  vectorsearch: "Vector Search",
  toolkits: "Toolkits",
  wrappers: "Wrappers",
  textsplitters: "Text Splitters",
  retrievers: "Retrievers",
  helpers: "Helpers",
  experimental: "Experimental",
  langchain_utilities: "Utilities",
  output_parsers: "Output Parsers",
  custom_components: "Custom",
  unknown: "Other",
};

export const nodeIconsLucide: iconsType = {
  X: X,
  Notify: Bell,
  ListFlows: Group,
  ClearMessageHistory: FileClock,
  Python: PythonIcon,
  ChatOutput: MessagesSquare,
  BotMessageSquareIcon,
  ChatInput: MessagesSquare,
  inputs: Download,
  outputs: Upload,
  data: Database,
  AzureChatOpenAi: AzureIcon,
  Ollama: OllamaIcon,
  ChatOllama: OllamaIcon,
  AzureOpenAiEmbeddings: AzureIcon,
  Azure: AzureIcon,
  OllamaEmbeddings: OllamaIcon,
  ChatOllamaModel: OllamaIcon,
  Faiss: MetaIcon,
  FaissSearch: MetaIcon,
  AzureOpenAiModel: AzureIcon,
  Redis: RedisIcon,
  RedisSearch: RedisIcon,
  PostgresChatMessageHistory: PostgresIcon,
  BaiduQianfan: QianFanChatIcon,
  Play,
  Vectara: VectaraIcon,
  ArrowUpToLine: ArrowUpToLine,
  Chroma: ChromaIcon,
  Couchbase: CouchbaseIcon,
  AirbyteJSONLoader: AirbyteIcon,
  AmazonBedrockEmbeddings: AWSIcon,
  Amazon: AWSIcon,
  Anthropic: AnthropicIcon,
  ChatAnthropic: AnthropicIcon,
  AstraDB: AstraDBIcon,
  BingSearchAPIWrapper: BingIcon,
  BingSearchRun: BingIcon,
  Cohere: CohereIcon,
  ChevronsUpDownIcon,
  CohereEmbeddings: CohereIcon,
  EverNoteLoader: EvernoteIcon,
  FacebookChatLoader: FBIcon,
  GitbookLoader: GitBookIcon,
  GoogleSearchAPIWrapper: GoogleIcon,
  GoogleSearchResults: GoogleIcon,
  GoogleSearchRun: GoogleIcon,
  Google: GoogleIcon,
  GoogleGenerativeAI: GoogleGenerativeAIIcon,
  Groq: GroqIcon,
  HNLoader: HackerNewsIcon,
  HuggingFaceHub: HuggingFaceIcon,
  HuggingFace: HuggingFaceIcon,
  HuggingFaceEmbeddings: HuggingFaceIcon,
  IFixitLoader: IFixIcon,
  Meta: MetaIcon,
  Midjorney: MidjourneyIcon,
  MongoDBAtlasVectorSearch: MongoDBIcon,
  MongoDB: MongoDBIcon,
  MongoDBChatMessageHistory: MongoDBIcon,
  NotionDirectoryLoader: NotionIcon,
  ChatOpenAI: OpenAiIcon,
  AzureChatOpenAI: OpenAiIcon,
  OpenAI: OpenAiIcon,
  OpenAIEmbeddings: OpenAiIcon,
  Pinecone: PineconeIcon,
  Qdrant: QDrantIcon,
  ElasticsearchStore: ElasticsearchIcon,
  Weaviate: WeaviateIcon,
  Searx: SearxIcon,
  SlackDirectoryLoader: SvgSlackIcon,
  SupabaseVectorStore: SupabaseIcon,
  Supabase: SupabaseIcon,
  VertexAI: VertexAIIcon,
  ChatVertexAI: VertexAIIcon,
  VertexAIEmbeddings: VertexAIIcon,
  Share3: ShareIcon,
  Share4: Share2Icon,
  agents: Bot,
  Workflow,
  User,
  WikipediaAPIWrapper: SvgWikipedia,
  chains: Link,
  memories: Cpu,
  models: BrainCircuit,
  model_specs: FileSliders,
  prompts: TerminalSquare,
  tools: Hammer,
  advanced: Laptop2,
  chat: MessageCircle,
  Keyboard: Keyboard,
  embeddings: Binary,
  saved_components: GradientSave,
  ScrollText,
  documentloaders: Paperclip,
  vectorstores: Layers,
  vectorsearch: TextSearch,
  toolkits: Package2,
  textsplitters: Scissors,
  wrappers: Gift,
  helpers: Wand2,
  ScanEye,
  experimental: FlaskConical,
  langchain_utilities: PocketKnife,
  WolframAlphaAPIWrapper: SvgWolfram,
  output_parsers: Compass,
  retrievers: FileSearch,
  unknown: HelpCircle,
  WikipediaQueryRun: SvgWikipedia,
  WolframAlphaQueryRun: SvgWolfram,
  custom_components: GradientInfinity,
  group_components: GradientUngroup,
  custom: Edit,
  Trash2,
  Boxes,
  Network,
  XCircle,
  Info,
  CheckCircle2,
  SquarePen,
  Zap,
  MessagesSquare,
  ExternalLink,
  ChevronsUpDown,
  Check,
  Home,
  Users2,
  SunIcon,
  MoonIcon,
  Bell,
  ChevronLeft,
  SlidersHorizontal,
  Palette,
  Blocks,
  ChevronDown,
  ArrowLeft,
  Shield,
  Plus,
  Redo,
  Settings2,
  FileType2,
  Undo,
  FileSearch2,
  ChevronRight,
  Circle,
  CircleDot,
  Clipboard,
  PlusCircle,
  PlusSquare,
  Code2,
  Globe,
  Variable,
  Snowflake,
  Store,
  Download,
  Eraser,
  Lock,
  LucideSend,
  Sparkles,
  DownloadCloud,
  File,
  FileText,
  FolderPlus,
  GitFork,
  GithubIcon,
  FileDown,
  FileUp,
  Menu,
  Save,
  Search,
  Copy,
  Upload,
  MessageSquare,
  MoreHorizontal,
  UserMinus2,
  UserPlus2,
  Pencil,
  ChevronsRight,
  ChevronsLeft,
  FaGithub,
  FaApple,
  EyeOff,
  Eye,
  UserCog2,
  Key,
  Unplug,
  Group,
  LogIn,
  ChevronUp,
  PencilLine,
  Ungroup,
  BookMarked,
  Minus,
  Square,
  Minimize2,
  Maximize2,
  FormInput,
  ChevronRightSquare,
  SaveAll,
  MessageSquareMore,
  Forward,
  Share2,
  Share,
  GitBranchPlus,
  Loader2,
  BookmarkPlus,
  Heart,
  Pin,
  Link,
  ToyBrick,
  RefreshCcw,
  Combine,
  TerminalIcon,
  TerminalSquare,
  TextCursorInput,
  Repeat,
  Sliders,
  ScreenShare,
  Code,
  Type,
  Braces,
  FlaskConical,
  AlertCircle,
  Bot,
  Delete,
  Command,
  ArrowBigUp,
  Dot,
  FolderPlusIcon,
  FolderIcon,
  Discord: FaDiscord,
  RotateCcw,
  Settings,
<<<<<<< HEAD
=======
  Streamlit,
>>>>>>> 3a6cd882
};<|MERGE_RESOLUTION|>--- conflicted
+++ resolved
@@ -53,7 +53,6 @@
   FileType2,
   FileUp,
   FlaskConical,
-  ScanEye,
   FolderIcon,
   FolderPlus,
   FolderPlusIcon,
@@ -107,6 +106,7 @@
   RotateCcw,
   Save,
   SaveAll,
+  ScanEye,
   Scissors,
   ScreenShare,
   ScrollText,
@@ -146,8 +146,6 @@
   X,
   XCircle,
   Zap,
-  RotateCcw,
-  Settings,
 } from "lucide-react";
 import { FaApple, FaDiscord, FaGithub } from "react-icons/fa";
 import { AWSIcon } from "../icons/AWS";
@@ -535,8 +533,5 @@
   Discord: FaDiscord,
   RotateCcw,
   Settings,
-<<<<<<< HEAD
-=======
   Streamlit,
->>>>>>> 3a6cd882
 };