import {
  Connection,
  Edge,
  Node,
  OnEdgesChange,
  OnNodesChange,
  ReactFlowInstance,
  Viewport,
} from "reactflow";
import { BuildStatus } from "../../../constants/enums";
import { FlowState } from "../../tabs";
import { VertexBuildTypeAPI } from "../../api";

export type chatInputType = {
  result: string;
  files?: string[];
};

export type ChatOutputType = {
  message: string;
  sender: string;
  sender_name: string;
  stream_url?: string;
  files?: string[];
};

export type FlowPoolObjectType = {
  timestamp: string;
  valid: boolean;
  messages: Array<ChatOutputType | chatInputType> | [];
  data: {
    artifacts: any | ChatOutputType | chatInputType;
    results: any | ChatOutputType | chatInputType;
  };
  duration?: string;
  progress?: number;
  id: string;
  buildId: string;
};

export type FlowPoolObjectTypeNew = {
  //build
  //1 - error->logs
  //2 - success-> result
  timestamp: string;
  valid: boolean;
  data: {
    logs?: any | ChatOutputType | chatInputType;
    results: any | ChatOutputType | chatInputType;
  };
  duration?: string;
  progress?: number;
  //retrieve component type from id
  id: string;
  buildId: string;
};

export type VertexLayerElementType = {
  id: string;
  reference?: string;
};

export type FlowPoolType = {
  [key: string]: Array<VertexBuildTypeAPI>;
};

export type FlowStoreType = {
  onFlowPage: boolean;
  setOnFlowPage: (onFlowPage: boolean) => void;
  flowPool: FlowPoolType;
  inputs: Array<{
    type: string;
    id: string;
    displayName: string;
  }>;
  outputs: Array<{
    type: string;
    id: string;
    displayName: string;
  }>;
  hasIO: boolean;
  setFlowPool: (flowPool: FlowPoolType) => void;
  addDataToFlowPool: (data: VertexBuildTypeAPI, nodeId: string) => void;
  CleanFlowPool: () => void;
  isBuilding: boolean;
  isPending: boolean;
  setIsBuilding: (isBuilding: boolean) => void;
  setPending: (isPending: boolean) => void;
  resetFlow: (flow: {
    nodes: Node[];
    edges: Edge[];
    viewport: Viewport;
  }) => void;
  reactFlowInstance: ReactFlowInstance | null;
  setReactFlowInstance: (newState: ReactFlowInstance) => void;
  flowState: FlowState | undefined;
  setFlowState: (
    state:
      | FlowState
      | undefined
      | ((oldState: FlowState | undefined) => FlowState)
  ) => void;
  nodes: Node[];
  edges: Edge[];
  onNodesChange: OnNodesChange;
  onEdgesChange: OnEdgesChange;
  setNodes: (
    update: Node[] | ((oldState: Node[]) => Node[]),
    skipSave?: boolean
  ) => void;
  setEdges: (
    update: Edge[] | ((oldState: Edge[]) => Edge[]),
    skipSave?: boolean
  ) => void;
  setNode: (id: string, update: Node | ((oldState: Node) => Node)) => void;
  getNode: (id: string) => Node | undefined;
  deleteNode: (nodeId: string | Array<string>) => void;
  deleteEdge: (edgeId: string | Array<string>) => void;
  paste: (
    selection: { nodes: any; edges: any },
    position: { x: number; y: number; paneX?: number; paneY?: number }
  ) => void;
  lastCopiedSelection: { nodes: any; edges: any } | null;
  setLastCopiedSelection: (
    newSelection: { nodes: any; edges: any } | null,
    isCrop?: boolean
  ) => void;
  cleanFlow: () => void;
  setFilterEdge: (newState) => void;
  getFilterEdge: any[];
  onConnect: (connection: Connection) => void;
  unselectAll: () => void;
  buildFlow: ({
    startNodeId,
    stopNodeId,
    input_value,
    files,
    silent,
  }: {
    startNodeId?: string;
    stopNodeId?: string;
    input_value?: string;
    files?: string[];
    silent?: boolean;
  }) => Promise<void>;
  getFlow: () => { nodes: Node[]; edges: Edge[]; viewport: Viewport };
  updateVerticesBuild: (
    vertices: {
      verticesIds: string[];
      verticesLayers: VertexLayerElementType[][];
      runId: string;
      verticesToRun: string[];
    } | null
  ) => void;
  addToVerticesBuild: (vertices: string[]) => void;
  removeFromVerticesBuild: (vertices: string[]) => void;
  verticesBuild: {
    verticesIds: string[];
    verticesLayers: VertexLayerElementType[][];
    runId: string;
    verticesToRun: string[];
  } | null;
  updateBuildStatus: (nodeId: string[], status: BuildStatus) => void;
  revertBuiltStatusFromBuilding: () => void;
  flowBuildStatus: {
    [key: string]: { status: BuildStatus; timestamp?: string };
  };
  updateFlowPool: (
    nodeId: string,
<<<<<<< HEAD
    data: VertexBuildTypeAPI | ChatOutputType | chatInputType,
    buildId?: string,
=======
    data: FlowPoolObjectType | ChatOutputType | chatInputType,
    buildId?: string
>>>>>>> 3a6cd882
  ) => void;
  getNodePosition: (nodeId: string) => { x: number; y: number };
};<|MERGE_RESOLUTION|>--- conflicted
+++ resolved
@@ -8,8 +8,8 @@
   Viewport,
 } from "reactflow";
 import { BuildStatus } from "../../../constants/enums";
+import { VertexBuildTypeAPI } from "../../api";
 import { FlowState } from "../../tabs";
-import { VertexBuildTypeAPI } from "../../api";
 
 export type chatInputType = {
   result: string;
@@ -167,13 +167,8 @@
   };
   updateFlowPool: (
     nodeId: string,
-<<<<<<< HEAD
     data: VertexBuildTypeAPI | ChatOutputType | chatInputType,
-    buildId?: string,
-=======
-    data: FlowPoolObjectType | ChatOutputType | chatInputType,
     buildId?: string
->>>>>>> 3a6cd882
   ) => void;
   getNodePosition: (nodeId: string) => { x: number; y: number };
 };