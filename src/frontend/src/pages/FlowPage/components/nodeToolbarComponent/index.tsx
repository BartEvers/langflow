import _, { cloneDeep } from "lodash";
import { useEffect, useState } from "react";
import { useUpdateNodeInternals } from "reactflow";
import ShadTooltip from "../../../../components/ShadTooltipComponent";
import CodeAreaComponent from "../../../../components/codeAreaComponent";
import IconComponent from "../../../../components/genericIconComponent";
import {
  Select,
  SelectContent,
  SelectItem,
  SelectTrigger,
} from "../../../../components/ui/select-custom";
import { postCustomComponent } from "../../../../controllers/API";
import ConfirmationModal from "../../../../modals/ConfirmationModal";
import EditNodeModal from "../../../../modals/EditNodeModal";
import ShareModal from "../../../../modals/shareModal";
import useAlertStore from "../../../../stores/alertStore";
import { useDarkStore } from "../../../../stores/darkStore";
import useFlowStore from "../../../../stores/flowStore";
import useFlowsManagerStore from "../../../../stores/flowsManagerStore";
import { useStoreStore } from "../../../../stores/storeStore";
import { useTypesStore } from "../../../../stores/typesStore";
import { APIClassType } from "../../../../types/api";
import { nodeToolbarPropsType } from "../../../../types/components";
import { FlowType } from "../../../../types/flow";
import {
  createFlowComponent,
  downloadNode,
  expandGroupNode,
  updateFlowPosition,
} from "../../../../utils/reactflowUtils";
import { classNames, cn } from "../../../../utils/utils";
import ToolbarSelectItem from "./toolbarSelectItem";

export default function NodeToolbarComponent({
  data,
  deleteNode,
  position,
  setShowNode,
  numberOfHandles,
  showNode,
  name = "code",
  selected,
  updateNodeCode,
  setShowState,
  onCloseAdvancedModal,
  isOutdated,
}: nodeToolbarPropsType): JSX.Element {
  const nodeLength = Object.keys(data.node!.template).filter(
    (templateField) =>
      templateField.charAt(0) !== "_" &&
      data.node?.template[templateField].show &&
      (data.node.template[templateField].type === "str" ||
        data.node.template[templateField].type === "bool" ||
        data.node.template[templateField].type === "float" ||
        data.node.template[templateField].type === "code" ||
        data.node.template[templateField].type === "prompt" ||
        data.node.template[templateField].type === "file" ||
        data.node.template[templateField].type === "Any" ||
        data.node.template[templateField].type === "int" ||
        data.node.template[templateField].type === "dict" ||
        data.node.template[templateField].type === "NestedDict")
  ).length;
  const templates = useTypesStore((state) => state.templates);
  const hasStore = useStoreStore((state) => state.hasStore);
  const hasApiKey = useStoreStore((state) => state.hasApiKey);
  const validApiKey = useStoreStore((state) => state.validApiKey);
  const [updateMinimize, setUpdateMinimize] = useState(showNode);

  const isMinimal = numberOfHandles <= 1;
  const isGroup = data.node?.flow ? true : false;

  const frozen = data.node?.frozen ?? false;
  const paste = useFlowStore((state) => state.paste);
  const nodes = useFlowStore((state) => state.nodes);
  const edges = useFlowStore((state) => state.edges);
  const setNodes = useFlowStore((state) => state.setNodes);

  const setEdges = useFlowStore((state) => state.setEdges);
  const unselectAll = useFlowStore((state) => state.unselectAll);
  const saveComponent = useFlowsManagerStore((state) => state.saveComponent);
  const flows = useFlowsManagerStore((state) => state.flows);
  const version = useDarkStore((state) => state.version);
  const takeSnapshot = useFlowsManagerStore((state) => state.takeSnapshot);
  const [showModalAdvanced, setShowModalAdvanced] = useState(false);
  const [showconfirmShare, setShowconfirmShare] = useState(false);
  const [showOverrideModal, setShowOverrideModal] = useState(false);
  const [flowComponent, setFlowComponent] = useState<FlowType>();

  const openInNewTab = (url) => {
    window.open(url, "_blank", "noreferrer");
  };

  useEffect(() => {
    if (!showModalAdvanced) {
      onCloseAdvancedModal!(false);
    }
  }, [showModalAdvanced]);
  const updateNodeInternals = useUpdateNodeInternals();

  const setLastCopiedSelection = useFlowStore(
    (state) => state.setLastCopiedSelection
  );

  const setSuccessData = useAlertStore((state) => state.setSuccessData);
  const setNoticeData = useAlertStore((state) => state.setNoticeData);

  useEffect(() => {
    setFlowComponent(createFlowComponent(cloneDeep(data), version));
  }, [
    data,
    data.node,
    data.node?.display_name,
    data.node?.description,
    data.node?.template,
    showModalAdvanced,
    showconfirmShare,
  ]);

  const handleSelectChange = (event) => {
    switch (event) {
      case "advanced":
        setShowModalAdvanced(true);
        break;
      case "show":
        takeSnapshot();
        setShowNode(data.showNode ?? true ? false : true);
        break;
      case "Share":
        if (hasApiKey || hasStore) setShowconfirmShare(true);
        break;
      case "Download":
        downloadNode(flowComponent!);
        break;
      case "SaveAll":
        saveComponent(cloneDeep(data), false);
        break;
      case "documentation":
        if (data.node?.documentation) openInNewTab(data.node?.documentation);
        break;
      case "disabled":
        break;
      case "ungroup":
        takeSnapshot();
        expandGroupNode(
          data.id,
          updateFlowPosition(position, data.node?.flow!),
          data.node!.template,
          nodes,
          edges,
          setNodes,
          setEdges
        );
        break;
      case "override":
        setShowOverrideModal(true);
        break;
      case "delete":
        deleteNode(data.id);
        break;
      case "copy":
        const node = nodes.filter((node) => node.id === data.id);
        setLastCopiedSelection({ nodes: _.cloneDeep(node), edges: [] });
        break;
      case "duplicate":
        paste(
          {
            nodes: [nodes.find((node) => node.id === data.id)!],
            edges: [],
          },
          {
            x: 50,
            y: 10,
            paneX: nodes.find((node) => node.id === data.id)?.position.x,
            paneY: nodes.find((node) => node.id === data.id)?.position.y,
          }
        );
        break;
      case "update":
        takeSnapshot();
        // to update we must get the code from the templates in useTypesStore
        const thisNodeTemplate = templates[data.type].template;
        // if the template does not have a code key
        // return
        if (!thisNodeTemplate.code) return;

        const currentCode = thisNodeTemplate.code.value;
        if (data.node) {
          postCustomComponent(currentCode, data.node)
            .then((apiReturn) => {
              const { data } = apiReturn;
              if (data && updateNodeCode) {
                updateNodeCode(data, currentCode, "code");
              }
            })
            .catch((err) => {
              console.log(err);
            });
          setNode(data.id, (oldNode) => {
            let newNode = cloneDeep(oldNode);
            newNode.data = {
              ...data,
            };
            newNode.data.node.template.code.value = currentCode;
            return newNode;
          });
        }

        break;
    }
  };

  const isSaved = flows.some((flow) =>
    Object.values(flow).includes(data.node?.display_name!)
  );

  const setNode = useFlowStore((state) => state.setNode);

  const handleOnNewValue = (
    newValue: string | string[] | boolean | Object[]
  ): void => {
    if (data.node!.template[name].value !== newValue) {
      takeSnapshot();
    }

    data.node!.template[name].value = newValue; // necessary to enable ctrl+z inside the input

    setNode(data.id, (oldNode) => {
      let newNode = cloneDeep(oldNode);

      newNode.data = {
        ...newNode.data,
      };

      newNode.data.node.template[name].value = newValue;

      return newNode;
    });
  };

  const handleNodeClass = (newNodeClass: APIClassType, code?: string): void => {
    if (!data.node) return;
    if (data.node!.template[name].value !== code) {
      takeSnapshot();
    }

    setNode(data.id, (oldNode) => {
      let newNode = cloneDeep(oldNode);

      newNode.data = {
        ...newNode.data,
        node: newNodeClass,
        description: newNodeClass.description ?? data.node!.description,
        display_name: newNodeClass.display_name ?? data.node!.display_name,
      };

      newNode.data.node.template[name].value = code;

      return newNode;
    });
    updateNodeInternals(data.id);
  };

  const [openModal, setOpenModal] = useState(false);
  const hasCode = Object.keys(data.node!.template).includes("code");

  useEffect(() => {
    function onKeyDown(event: KeyboardEvent) {
      if (
        selected &&
        isGroup &&
        (event.ctrlKey || event.metaKey) &&
        event.key === "u"
      ) {
        event.preventDefault();
        takeSnapshot();
        expandGroupNode(
          data.id,
          updateFlowPosition(position, data.node?.flow!),
          data.node!.template,
          nodes,
          edges,
          setNodes,
          setEdges
        );
      }
      if (
        selected &&
        (hasApiKey || hasStore) &&
        (event.ctrlKey || event.metaKey) &&
        event.shiftKey &&
        event.key === "S"
      ) {
        event.preventDefault();
        setShowconfirmShare((state) => !state);
      }
      if (selected && (event.ctrlKey || event.metaKey) && event.key === "q") {
        event.preventDefault();
        if (isMinimal) {
          setShowState((show) => !show);
          setShowNode(data.showNode ?? true ? false : true);
          return;
        }
        setNoticeData({
          title:
            "Minimization are only available for nodes with one handle or fewer.",
        });
      }
      if (
        selected &&
        (event.ctrlKey || event.metaKey) &&
        event.shiftKey &&
        event.key === "C"
      ) {
        event.preventDefault();
        if (hasCode) return setOpenModal((state) => !state);
        setNoticeData({ title: `You can not access ${data.id} code` });
      }
      if (
        selected &&
        !isGroup &&
        (event.ctrlKey || event.metaKey) &&
        event.key === "e"
      ) {
        event.preventDefault();
        setShowModalAdvanced((state) => !state);
      }
      if (selected && (event.ctrlKey || event.metaKey) && event.key === "s") {
        if (isSaved) {
          event.preventDefault();
          return setShowOverrideModal((state) => !state);
        }
        if (hasCode) {
          event.preventDefault();
          saveComponent(cloneDeep(data), false);
          setSuccessData({ title: `${data.id} saved successfully` });
        }
      }
      if (
        selected &&
        (event.ctrlKey || event.metaKey) &&
        event.shiftKey &&
        event.key === "D"
      ) {
        event.preventDefault();
        if (data.node?.documentation) {
          return openInNewTab(data.node?.documentation);
        }
        setNoticeData({
          title: `${data.id} docs is not available at the moment.`,
        });
      }
    }

    document.addEventListener("keydown", onKeyDown);

    return () => {
      document.removeEventListener("keydown", onKeyDown);
    };
  }, [isSaved, showNode, data.showNode, isMinimal]);

  return (
    <>
      <div className="w-26 h-10">
        <span className="isolate inline-flex rounded-md shadow-sm">
          {hasCode && (
            <ShadTooltip content="Code" side="top">
              <button
                className="relative inline-flex items-center rounded-l-md  bg-background px-2 py-2 text-foreground shadow-md ring-1 ring-inset ring-ring transition-all duration-500 ease-in-out hover:bg-muted focus:z-10"
                onClick={() => {
                  setOpenModal(!openModal);
                }}
                data-testid="code-button-modal"
              >
                <IconComponent name="Code" className="h-4 w-4" />
              </button>
            </ShadTooltip>
          )}

          <ShadTooltip content={"Save"} side="top">
            <button
              data-testid="save-button-modal"
              className={classNames(
                "relative -ml-px inline-flex items-center bg-background px-2 py-2 text-foreground shadow-md ring-1 ring-inset ring-ring  transition-all duration-500 ease-in-out hover:bg-muted focus:z-10",
                hasCode ? " " : " rounded-l-md "
              )}
              onClick={(event) => {
                event.preventDefault();
                if (isSaved) {
                  return setShowOverrideModal(true);
                }
                saveComponent(cloneDeep(data), false);
              }}
            >
              <IconComponent name="SaveAll" className="h-4 w-4" />
            </button>
          </ShadTooltip>

          <ShadTooltip content="Freeze" side="top">
            <button
              className={classNames(
                "relative -ml-px inline-flex items-center bg-background px-2 py-2 text-foreground shadow-md ring-1 ring-inset ring-ring  transition-all duration-500 ease-in-out hover:bg-muted focus:z-10"
              )}
              onClick={(event) => {
                event.preventDefault();
                setNode(data.id, (old) => ({
                  ...old,
                  data: {
                    ...old.data,
                    node: {
                      ...old.data.node,
                      frozen: old.data?.node?.frozen ? false : true,
                    },
                  },
                }));
              }}
            >
              <IconComponent
                name="Snowflake"
                className={cn(
                  "h-4 w-4 transition-all",
                  // TODO UPDATE THIS COLOR TO BE A VARIABLE
                  frozen ? "animate-wiggle text-ice" : ""
                )}
              />
            </button>
          </ShadTooltip>

          <Select onValueChange={handleSelectChange} value="">
            <ShadTooltip content="More" side="top">
              <SelectTrigger>
                <div>
                  <div
                    data-testid="more-options-modal"
                    className={classNames(
                      "relative -ml-px inline-flex h-8 w-[31px] items-center rounded-r-md bg-background text-foreground  shadow-md ring-1 ring-inset  ring-ring transition-all duration-500 ease-in-out hover:bg-muted focus:z-10"
                    )}
                  >
                    <IconComponent
                      name="MoreHorizontal"
                      className="relative left-2 h-4 w-4"
                    />
                  </div>
                </div>
              </SelectTrigger>
            </ShadTooltip>
            <SelectContent>
              {nodeLength > 0 && (
                <SelectItem value={nodeLength === 0 ? "disabled" : "advanced"}>
<<<<<<< HEAD
                  <div className="flex" data-testid="edit-button-modal">
                    <IconComponent
                      name="Settings2"
                      className="relative top-0.5 mr-2 h-4 w-4 "
                    />{" "}
                    <span className="">Edit</span>{" "}
                    {navigator.userAgent.toUpperCase().includes("MAC") ? (
                      <IconComponent
                        name="Command"
                        className="absolute right-[1.15rem] top-[0.65em] h-3.5 w-3.5 stroke-2"
                      ></IconComponent>
                    ) : (
                      <span className="absolute right-[1.15rem] top-[0.40em] stroke-2">
                        Ctrl +{" "}
                      </span>
                    )}
                    <span className="absolute right-2 top-[0.46em]">E</span>
                  </div>
                </SelectItem>
              )}
              <SelectItem value={"duplicate"}>
                <div className="flex" data-testid="duplicate-button-modal">
                  <IconComponent
                    name="Copy"
                    className="relative top-0.5 mr-2 h-4 w-4"
                  />
                  Duplicate
                  {navigator.userAgent.toUpperCase().includes("MAC") ? (
                    <IconComponent
                      name="Command"
                      className="absolute right-[1.15rem] top-[0.65em] h-3.5 w-3.5 stroke-2"
                    ></IconComponent>
                  ) : (
                    <span className="absolute right-[1.20rem] top-[0.40em] stroke-2">
                      Ctrl +{" "}
                    </span>
                  )}
                  <span className="absolute right-2 top-[0.4em]">D</span>
                </div>{" "}
=======
                  <ToolbarSelectItem
                    keyboardKey="E"
                    isMac={navigator.userAgent.toUpperCase().includes("MAC")}
                    shift={false}
                    value={"Edit"}
                    icon={"Settings2"}
                  />
                </SelectItem>
              )}
              <SelectItem value={"duplicate"}>
                <ToolbarSelectItem
                  keyboardKey="D"
                  isMac={navigator.userAgent.toUpperCase().includes("MAC")}
                  shift={false}
                  value={"Duplicate"}
                  icon={"Copy"}
                />
>>>>>>> b89439be
              </SelectItem>
              <SelectItem value={"copy"}>
                <ToolbarSelectItem
                  keyboardKey="C"
                  isMac={navigator.userAgent.toUpperCase().includes("MAC")}
                  shift={false}
                  value={"Copy"}
                  icon={"Clipboard"}
                />
              </SelectItem>
              {isOutdated && (
                <SelectItem value={"update"}>
                  <ToolbarSelectItem
                    keyboardKey="U"
                    isMac={navigator.userAgent.toUpperCase().includes("MAC")}
                    shift={false}
                    value={"Update"}
                    icon={"Code"}
                  />
                </SelectItem>
              )}
              {hasStore && (
                <SelectItem
                  value={"Share"}
                  disabled={!hasApiKey || !validApiKey}
                >
                  <ToolbarSelectItem
                    keyboardKey="S"
                    isMac={navigator.userAgent.toUpperCase().includes("MAC")}
                    shift={true}
                    value={"Share"}
                    icon={"Share3"}
                    styleObj={{iconClasses: "relative top-0.5 -m-1 mr-1 h-6 w-6"}}
                  />
                </SelectItem>
              )}
              {!hasStore && (
                <SelectItem value={"Download"}>
                  <div className="flex">
                    <IconComponent
                      name="Download"
                      className="relative top-0.5 mr-2 h-4 w-4"
                    />{" "}
                    Download{" "}
                  </div>{" "}
                </SelectItem>
              )}
              <SelectItem
                value={"documentation"}
                disabled={data.node?.documentation === ""}
              >
                <ToolbarSelectItem
                    keyboardKey="D"
                    isMac={navigator.userAgent.toUpperCase().includes("MAC")}
                    shift={true}
                    value={"Docs"}
                    icon={"FileText"}
                  />
              </SelectItem>
              {isMinimal && (
                <SelectItem value={"show"}>
                  <div className="flex">
                    <IconComponent
                      name={showNode ? "Minimize2" : "Maximize2"}
                      className="relative top-0.5 mr-2 h-4 w-4"
                    />
                    {showNode ? "Minimize" : "Expand"}
                    {navigator.userAgent.toUpperCase().includes("MAC") ? (
                      <IconComponent
                        name="Command"
                        className="absolute right-[1.15rem] top-[0.65em] h-3.5 w-3.5 stroke-2"
                      ></IconComponent>
                    ) : (
                      <span className="absolute right-[1.30rem] top-[0.40em] stroke-2">
                        Ctrl +{" "}
                      </span>
                    )}
                    <span className="absolute right-2 top-[0.46em]">Q</span>
                  </div>
                </SelectItem>
              )}
              {isGroup && (
                <SelectItem value="ungroup">
                  <div className="flex">
                    <IconComponent
                      name="Ungroup"
                      className="relative top-0.5 mr-2 h-4 w-4 "
                    />{" "}
                    <span className="">Ungroup</span>{" "}
                    {navigator.userAgent.toUpperCase().includes("MAC") ? (
                      <IconComponent
                        name="Command"
                        className="absolute right-[1.15rem] top-[0.65em] h-3.5 w-3.5 stroke-2"
                      ></IconComponent>
                    ) : (
                      <span className="absolute right-[1.30rem] top-[0.40em] stroke-2">
                        Ctrl +{" "}
                      </span>
                    )}
                    <span className="absolute right-2 top-[0.43em]">U</span>
                  </div>
                </SelectItem>
              )}

              <SelectItem value={"delete"} className="focus:bg-red-400/[.20]">
                <div className="font-red flex text-status-red">
                  <IconComponent
                    name="Trash2"
                    className="relative top-0.5 mr-2 h-4 w-4 "
                  />{" "}
                  <span className="">Delete</span>{" "}
                  <span>
                    <IconComponent
                      name="Delete"
                      className="absolute right-2 top-2 h-4 w-4 stroke-2 text-red-400"
                    ></IconComponent>
                  </span>
                </div>
              </SelectItem>
            </SelectContent>
          </Select>

          <ConfirmationModal
            open={showOverrideModal}
            title={`Replace`}
            cancelText="Create New"
            confirmationText="Replace"
            size={"x-small"}
            icon={"SaveAll"}
            index={6}
            onConfirm={(index, user) => {
              saveComponent(cloneDeep(data), true);
              setSuccessData({ title: `${data.id} successfully overridden!` });
            }}
            onClose={setShowOverrideModal}
            onCancel={() => {
              saveComponent(cloneDeep(data), false);
              setSuccessData({ title: "New node successfully saved!" });
            }}
          >
            <ConfirmationModal.Content>
              <span>
                It seems {data.node?.display_name} already exists. Do you want
                to replace it with the current or create a new one?
              </span>
            </ConfirmationModal.Content>
          </ConfirmationModal>
          <EditNodeModal
            data={data}
            nodeLength={nodeLength}
            open={showModalAdvanced}
            setOpen={setShowModalAdvanced}
          />
          <ShareModal
            open={showconfirmShare}
            setOpen={setShowconfirmShare}
            is_component={true}
            component={flowComponent!}
          />
          {hasCode && (
            <div className="hidden">
              <CodeAreaComponent
                open={openModal}
                setOpen={setOpenModal}
                readonly={
                  data.node?.flow && data.node.template[name].dynamic
                    ? true
                    : false
                }
                dynamic={data.node?.template[name].dynamic ?? false}
                setNodeClass={handleNodeClass}
                nodeClass={data.node}
                disabled={false}
                value={data.node?.template[name].value ?? ""}
                onChange={handleOnNewValue}
                id={"code-input-node-toolbar-" + name}
              />
            </div>
          )}
        </span>
      </div>
    </>
  );
}<|MERGE_RESOLUTION|>--- conflicted
+++ resolved
@@ -447,47 +447,6 @@
             <SelectContent>
               {nodeLength > 0 && (
                 <SelectItem value={nodeLength === 0 ? "disabled" : "advanced"}>
-<<<<<<< HEAD
-                  <div className="flex" data-testid="edit-button-modal">
-                    <IconComponent
-                      name="Settings2"
-                      className="relative top-0.5 mr-2 h-4 w-4 "
-                    />{" "}
-                    <span className="">Edit</span>{" "}
-                    {navigator.userAgent.toUpperCase().includes("MAC") ? (
-                      <IconComponent
-                        name="Command"
-                        className="absolute right-[1.15rem] top-[0.65em] h-3.5 w-3.5 stroke-2"
-                      ></IconComponent>
-                    ) : (
-                      <span className="absolute right-[1.15rem] top-[0.40em] stroke-2">
-                        Ctrl +{" "}
-                      </span>
-                    )}
-                    <span className="absolute right-2 top-[0.46em]">E</span>
-                  </div>
-                </SelectItem>
-              )}
-              <SelectItem value={"duplicate"}>
-                <div className="flex" data-testid="duplicate-button-modal">
-                  <IconComponent
-                    name="Copy"
-                    className="relative top-0.5 mr-2 h-4 w-4"
-                  />
-                  Duplicate
-                  {navigator.userAgent.toUpperCase().includes("MAC") ? (
-                    <IconComponent
-                      name="Command"
-                      className="absolute right-[1.15rem] top-[0.65em] h-3.5 w-3.5 stroke-2"
-                    ></IconComponent>
-                  ) : (
-                    <span className="absolute right-[1.20rem] top-[0.40em] stroke-2">
-                      Ctrl +{" "}
-                    </span>
-                  )}
-                  <span className="absolute right-2 top-[0.4em]">D</span>
-                </div>{" "}
-=======
                   <ToolbarSelectItem
                     keyboardKey="E"
                     isMac={navigator.userAgent.toUpperCase().includes("MAC")}
@@ -505,7 +464,6 @@
                   value={"Duplicate"}
                   icon={"Copy"}
                 />
->>>>>>> b89439be
               </SelectItem>
               <SelectItem value={"copy"}>
                 <ToolbarSelectItem
@@ -538,7 +496,9 @@
                     shift={true}
                     value={"Share"}
                     icon={"Share3"}
-                    styleObj={{iconClasses: "relative top-0.5 -m-1 mr-1 h-6 w-6"}}
+                    styleObj={{
+                      iconClasses: "relative top-0.5 -m-1 mr-1 h-6 w-6",
+                    }}
                   />
                 </SelectItem>
               )}
@@ -558,12 +518,12 @@
                 disabled={data.node?.documentation === ""}
               >
                 <ToolbarSelectItem
-                    keyboardKey="D"
-                    isMac={navigator.userAgent.toUpperCase().includes("MAC")}
-                    shift={true}
-                    value={"Docs"}
-                    icon={"FileText"}
-                  />
+                  keyboardKey="D"
+                  isMac={navigator.userAgent.toUpperCase().includes("MAC")}
+                  shift={true}
+                  value={"Docs"}
+                  icon={"FileText"}
+                />
               </SelectItem>
               {isMinimal && (
                 <SelectItem value={"show"}>
