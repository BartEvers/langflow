from pathlib import Path
from tempfile import tempdir
from langflow.__main__ import app
import pytest

from langflow.services import utils


@pytest.fixture(scope="module")
def default_settings():
    return [
        "--backend-only",
        "--no-open-browser",
    ]


def test_components_path(runner, client, default_settings):
    # Create a foldr in the tmp directory
    temp_dir = Path(tempdir)
    # create a "components" folder
    temp_dir = temp_dir / "components"
    temp_dir.mkdir(exist_ok=True)

    result = runner.invoke(
        app,
        ["run", "--components-path", str(temp_dir), *default_settings],
    )
    assert result.exit_code == 0, result.stdout
    settings_manager = utils.get_settings_manager()
<<<<<<< HEAD
    assert str(temp_dir) in settings_manager.settings.COMPONENTS_PATH
=======
    assert str(temp_dir) in settings_manager.settings.COMPONENTS_PATH


def test_superuser(runner, client, session):
    result = runner.invoke(app, ["superuser"], input="admin\nadmin\n")
    assert result.exit_code == 0, result.stdout
    assert "Superuser created successfully." in result.stdout
>>>>>>> c64594c0
<|MERGE_RESOLUTION|>--- conflicted
+++ resolved
@@ -27,14 +27,10 @@
     )
     assert result.exit_code == 0, result.stdout
     settings_manager = utils.get_settings_manager()
-<<<<<<< HEAD
-    assert str(temp_dir) in settings_manager.settings.COMPONENTS_PATH
-=======
     assert str(temp_dir) in settings_manager.settings.COMPONENTS_PATH
 
 
 def test_superuser(runner, client, session):
     result = runner.invoke(app, ["superuser"], input="admin\nadmin\n")
     assert result.exit_code == 0, result.stdout
-    assert "Superuser created successfully." in result.stdout
->>>>>>> c64594c0
+    assert "Superuser created successfully." in result.stdout